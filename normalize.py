--- conflicted
+++ resolved
@@ -15,7 +15,6 @@
 BLANK_PAGE_FILENAME = "blank.pdf"
 
 def split(input_filename):
-<<<<<<< HEAD
     """Split the input file given by input_filename into individual pages.
     The page files will be written as PDFs into a temporary directory."""
     output_dirname = tempfile.mkdtemp(dir=TEMP_DIR)
@@ -23,15 +22,6 @@
     # Keep only PDFs. PDFTk puts out a document info text file as well.
     pages = [page for page in pages if page.rsplit(".", 1)[1] == "pdf"]
     return pages
-=======
-  """Split the input file given by input_filename into individual pages.
-  The page files will be written as PDFs into a temporary directory."""
-  output_dirname = tempfile.mkdtemp(dir=TEMP_DIR)
-  pages = pypdftk.split(input_filename, output_dirname)
-  # Keep only PDFs. PDFTk puts out a document info text file as well.
-  pages = [page for page in pages if page.rsplit(".", 1)[1] == "pdf"]
-  return pages
->>>>>>> d024c650
 
 def convert_to_images(input_filenames):
     """ Convert each of the files given by the input filenames into a jpg.
